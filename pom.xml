--- conflicted
+++ resolved
@@ -5,14 +5,11 @@
     <modelVersion>4.0.0</modelVersion>
     <groupId>com.stephensugden.guacamole</groupId>
     <artifactId>guacamole-auth-hmac</artifactId>
-<<<<<<< HEAD
-=======
     <version>1.0.3</version>
 
     <name>guacamole-auth-hmac</name>
     <url>https://github.com/grncdr/guacamole-auth-hmac</url>
 
->>>>>>> 502098e2
     <packaging>jar</packaging>
     <version>0.9.12-incubating</version>
     <name>guacamole-auth-hmac</name>
